=== NWB File ===
*nwb_file_name nwb_file_a
+------------+ +--------+
H7115-250618_. =BLOB=    
 (Total: 1)

=== Session ===
*nwb_file_name subject_id     institution_na lab_name       session_id     session_descri session_start_ timestamps_ref experiment_des
+------------+ +------------+ +------------+ +------------+ +------------+ +------------+ +------------+ +------------+ +------------+
H7115-250618_. H7115          University of  Wood/Dudchenko 250618         Cue rotations  2025-06-18 00: 2025-06-18 00: Reorientation 
 (Total: 1)

=== Subject ===
*subject_id    age      description    genotype     sex     species       
+------------+ +------+ +------------+ +----------+ +-----+ +------------+
H7115          P79D     Fmr1 1915968   KO           M       Rattus norvegi
 (Total: 1)

=== IntervalList ===
*nwb_file_name *interval_list valid_time pipeline      
+------------+ +------------+ +--------+ +------------+
H7115-250618_. 01             =BLOB=                   
H7115-250618_. 02             =BLOB=                   
H7115-250618_. 03             =BLOB=                   
H7115-250618_. imported lfp 0 =BLOB=     imported_lfp  
H7115-250618_. pos 0 valid ti =BLOB=     position      
H7115-250618_. raw data valid =BLOB=                   
 (Total: 6)

=== Task ===
*task_name     task_descripti task_type     task_subtype  
+------------+ +------------+ +-----------+ +------------+
sleep          The rat was gi None          None          
wake           The rat was aw None          None          
wake_cue_rot   The rat was aw None          None          
 (Total: 3)

=== Task Epoch ===
*nwb_file_name *epoch    task_name      camera_name    interval_list_ task_environme camera_nam
+------------+ +-------+ +------------+ +------------+ +------------+ +------------+ +--------+
H7115-250618_. 1         wake           None           01             cylindrical_op =BLOB=    
H7115-250618_. 2         sleep          None           02             sleep_containe =BLOB=    
H7115-250618_. 3         wake_cue_rot   None           03             cylindrical_op =BLOB=    
 (Total: 3)

=== Video File ===
*nwb_file_name *epoch    *video_file_nu camera_name    video_file_obj
+------------+ +-------+ +------------+ +------------+ +------------+
<<<<<<< HEAD
H7115-250618_. 1         0              Video Camera   44d5a073-5456-
H7115-250618_. 2         0              Video Camera   8acf52d6-e87b-
H7115-250618_. 3         0              Video Camera   7ce4cf90-d217-
=======
H7115-250618_. 1         0              Video Camera   d751f528-1770-
H7115-250618_. 2         0              Video Camera   3bd6b115-a232-
H7115-250618_. 3         0              Video Camera   cac832ef-2393-
>>>>>>> 84fdaf99
 (Total: 3)

=== Camera Device ===
*camera_name   meters_per_pix manufacturer   model        lens         camera_id    
+------------+ +------------+ +------------+ +----------+ +----------+ +-----------+
my_camera_name 1.0                           my_model     my_lens      1            
Video Camera   0.0016                        C930e        built-in     0            
 (Total: 2)

=== Data Acquisition Device ===
*data_acquisit data_acquisiti data_acquisiti adc_circuit   
+------------+ +------------+ +------------+ +------------+
data_acquisiti OpenEphys      Unknown        Unknown       
 (Total: 1)

=== Electrode ===
*nwb_file_name *electrode_gro *electrode_id  probe_id       probe_shank    probe_electrod region_id     name     original_refer x       y         z       filtering      impedance     bad_channel    x_warped     y_warped     z_warped     contacts    
+------------+ +------------+ +------------+ +------------+ +------------+ +------------+ +-----------+ +------+ +------------+ +-----+ +-------+ +-----+ +------------+ +-----------+ +------------+ +----------+ +----------+ +----------+ +----------+
H7115-250618_. probe1_shank1  0              Cambridge Neur 1              0              1             0        -1             0.0     775.0     0.0     unfiltered     nan           False          0.0          0.0          0.0                      
H7115-250618_. probe1_shank1  1              Cambridge Neur 1              1              1             1        -1             0.0     750.0     0.0     unfiltered     nan           False          0.0          0.0          0.0                      
H7115-250618_. probe1_shank1  2              Cambridge Neur 1              2              1             2        -1             0.0     725.0     0.0     unfiltered     nan           False          0.0          0.0          0.0                      
H7115-250618_. probe1_shank1  3              Cambridge Neur 1              3              1             3        -1             0.0     700.0     0.0     unfiltered     nan           False          0.0          0.0          0.0                      
H7115-250618_. probe1_shank1  4              Cambridge Neur 1              4              1             4        -1             0.0     675.0     0.0     unfiltered     nan           False          0.0          0.0          0.0                      
H7115-250618_. probe1_shank1  5              Cambridge Neur 1              5              1             5        -1             0.0     650.0     0.0     unfiltered     nan           False          0.0          0.0          0.0                      
H7115-250618_. probe1_shank1  6              Cambridge Neur 1              6              1             6        -1             0.0     625.0     0.0     unfiltered     nan           False          0.0          0.0          0.0                      
H7115-250618_. probe1_shank1  7              Cambridge Neur 1              7              1             7        -1             0.0     600.0     0.0     unfiltered     nan           False          0.0          0.0          0.0                      
H7115-250618_. probe1_shank1  8              Cambridge Neur 1              8              1             8        -1             0.0     575.0     0.0     unfiltered     nan           False          0.0          0.0          0.0                      
H7115-250618_. probe1_shank1  9              Cambridge Neur 1              9              1             9        -1             0.0     550.0     0.0     unfiltered     nan           False          0.0          0.0          0.0                      
H7115-250618_. probe1_shank1  10             Cambridge Neur 1              10             1             10       -1             0.0     525.0     0.0     unfiltered     nan           False          0.0          0.0          0.0                      
H7115-250618_. probe1_shank1  11             Cambridge Neur 1              11             1             11       -1             0.0     500.0     0.0     unfiltered     nan           False          0.0          0.0          0.0                      
   ...
 (Total: 64)

=== Electrode Group ===
*nwb_file_name *electrode_gro region_id     probe_id       description    target_hemisph
+------------+ +------------+ +-----------+ +------------+ +------------+ +------------+
H7115-250618_. probe1_shank1  1             Cambridge Neur Electrodes fro Right         
H7115-250618_. probe1_shank2  1             Cambridge Neur Electrodes fro Right         
 (Total: 2)

=== Probe ===
*probe_id      probe_type     data_acquisiti contact_side_n
+------------+ +------------+ +------------+ +------------+
Cambridge Neur Cambridge Neur None           False         
 (Total: 1)

=== Probe Shank ===
*probe_id      *probe_shank  
+------------+ +------------+
Cambridge Neur 1             
Cambridge Neur 2             
 (Total: 2)

=== Probe Electrode ===
*probe_id      *probe_shank   *probe_electro contact_size   rel_x     rel_y     rel_z    
+------------+ +------------+ +------------+ +------------+ +-------+ +-------+ +-------+
Cambridge Neur 1              0              1.0            0.0       775.0     0.0      
Cambridge Neur 1              1              1.0            0.0       750.0     0.0      
Cambridge Neur 1              2              1.0            0.0       725.0     0.0      
Cambridge Neur 1              3              1.0            0.0       700.0     0.0      
Cambridge Neur 1              4              1.0            0.0       675.0     0.0      
Cambridge Neur 1              5              1.0            0.0       650.0     0.0      
Cambridge Neur 1              6              1.0            0.0       625.0     0.0      
Cambridge Neur 1              7              1.0            0.0       600.0     0.0      
Cambridge Neur 1              8              1.0            0.0       575.0     0.0      
Cambridge Neur 1              9              1.0            0.0       550.0     0.0      
Cambridge Neur 1              10             1.0            0.0       525.0     0.0      
Cambridge Neur 1              11             1.0            0.0       500.0     0.0      
   ...
 (Total: 64)

=== Raw ===
*nwb_file_name interval_list_ raw_object_id  sampling_rate  comments       description   
+------------+ +------------+ +------------+ +------------+ +------------+ +------------+
<<<<<<< HEAD
H7115-250618_. raw data valid 4960ee17-1971- 30000.0        no comments    Acquisition tr
=======
H7115-250618_. raw data valid b3422883-ed0e- 30000.0        no comments    Acquisition tr
>>>>>>> 84fdaf99
 (Total: 1)

=== ImportedLFP ===
*nwb_file_name *lfp_electrode *interval_list lfp_sampling_r lfp_object_id 
+------------+ +------------+ +------------+ +------------+ +------------+
<<<<<<< HEAD
H7115-250618_. imported_lfp_0 imported lfp 0 1250.0         23e49f47-9305-
 (Total: 1)

=== PositionSource ===
*nwb_file_name *interval_list source       import_file_na
+------------+ +------------+ +----------+ +------------+
H7115-250618_. pos 0 valid ti imported                   
 (Total: 1)

=== PositionSource.SpatialSeries ===
*nwb_file_name *interval_list *id    name          
+------------+ +------------+ +----+ +------------+
H7115-250618_. pos 0 valid ti 0      head-direction
H7115-250618_. pos 0 valid ti 1      position      
 (Total: 2)

=== RawPosition.PosObject ===
*nwb_file_name *interval_list *id    raw_position_o
+------------+ +------------+ +----+ +------------+
H7115-250618_. pos 0 valid ti 0      0fde528a-2140-
H7115-250618_. pos 0 valid ti 1      83796f9a-84ba-
 (Total: 2)

=== RawPosition ===
              Horizontal angle of the head (yaw)1          x          y
time                                                                   
5.855467                                 0.734463  77.552873  37.483203
5.880467                                 0.733860  77.559722  37.479753
5.905467                                 0.731943  77.558791  37.476127
5.930467                                 0.739363  77.519323  37.510633
5.955467                                 0.734298  77.505247  37.546348
...                                           ...        ...        ...
10317.299800                            -2.121394  58.622316  23.538703
10317.324800                            -2.145793  58.751171  23.618785
10317.349800                            -2.142109  58.532297  23.520063
10317.374800                            -2.157710  58.542241  23.588006
10317.399800                            -2.075986  58.389690  23.438468

[411860 rows x 3 columns]
=======
H7115-250618_. imported_lfp_0 imported lfp 0 1250.0         15ec7688-2101-
 (Total: 1)

=== ImportedSpikeSorting ===
*nwb_file_name object_id     
+------------+ +------------+
H7115-250618_. 3e23f72c-e980-
 (Total: 1)

=== Annotation ===
*nwb_file_name *id    label      annotation
+------------+ +----+ +--------+ +--------+
H7115-250618_. 0      =BLOB=     =BLOB=    
H7115-250618_. 1      =BLOB=     =BLOB=    
H7115-250618_. 2      =BLOB=     =BLOB=    
H7115-250618_. 3      =BLOB=     =BLOB=    
H7115-250618_. 4      =BLOB=     =BLOB=    
H7115-250618_. 5      =BLOB=     =BLOB=    
H7115-250618_. 6      =BLOB=     =BLOB=    
H7115-250618_. 7      =BLOB=     =BLOB=    
H7115-250618_. 8      =BLOB=     =BLOB=    
H7115-250618_. 9      =BLOB=     =BLOB=    
H7115-250618_. 10     =BLOB=     =BLOB=    
H7115-250618_. 11     =BLOB=     =BLOB=    
   ...
 (Total: 160)

=== Example Annotation (Unit 0) ===
{'sampling_rate': 30000, 'waveform_mean': array([[ 6.34307766,  5.13430929,  3.45913649, ...,  2.4161489 ,
        -1.20863974, -0.35912797],
       [ 9.08244419,  3.15048695,  4.63822079, ...,  0.37520635,
        -3.95358086, -4.77135754],
       [ 8.37880993,  5.135674  ,  8.17830753, ..., -2.14873528,
        -5.50952148, -5.83360195],
       ...,
       [ 8.12689114,  6.13766241,  5.8638649 , ...,  2.635535  ,
        -2.56024933,  4.99939346],
       [ 7.82126427,  9.05883598,  5.52494812, ...,  2.19659376,
        -4.69618893,  1.08915639],
       [ 6.40062189,  8.41902447,  4.88502502, ...,  1.60865331,
        -6.21712542, -3.83007574]])}
>>>>>>> 84fdaf99
<|MERGE_RESOLUTION|>--- conflicted
+++ resolved
@@ -46,15 +46,9 @@
 === Video File ===
 *nwb_file_name *epoch    *video_file_nu camera_name    video_file_obj
 +------------+ +-------+ +------------+ +------------+ +------------+
-<<<<<<< HEAD
-H7115-250618_. 1         0              Video Camera   44d5a073-5456-
-H7115-250618_. 2         0              Video Camera   8acf52d6-e87b-
-H7115-250618_. 3         0              Video Camera   7ce4cf90-d217-
-=======
 H7115-250618_. 1         0              Video Camera   d751f528-1770-
 H7115-250618_. 2         0              Video Camera   3bd6b115-a232-
 H7115-250618_. 3         0              Video Camera   cac832ef-2393-
->>>>>>> 84fdaf99
  (Total: 3)
 
 === Camera Device ===
@@ -129,17 +123,12 @@
 === Raw ===
 *nwb_file_name interval_list_ raw_object_id  sampling_rate  comments       description   
 +------------+ +------------+ +------------+ +------------+ +------------+ +------------+
-<<<<<<< HEAD
-H7115-250618_. raw data valid 4960ee17-1971- 30000.0        no comments    Acquisition tr
-=======
 H7115-250618_. raw data valid b3422883-ed0e- 30000.0        no comments    Acquisition tr
->>>>>>> 84fdaf99
  (Total: 1)
 
 === ImportedLFP ===
 *nwb_file_name *lfp_electrode *interval_list lfp_sampling_r lfp_object_id 
 +------------+ +------------+ +------------+ +------------+ +------------+
-<<<<<<< HEAD
 H7115-250618_. imported_lfp_0 imported lfp 0 1250.0         23e49f47-9305-
  (Total: 1)
 
@@ -179,7 +168,6 @@
 10317.399800                            -2.075986  58.389690  23.438468
 
 [411860 rows x 3 columns]
-=======
 H7115-250618_. imported_lfp_0 imported lfp 0 1250.0         15ec7688-2101-
  (Total: 1)
 
@@ -220,5 +208,4 @@
        [ 7.82126427,  9.05883598,  5.52494812, ...,  2.19659376,
         -4.69618893,  1.08915639],
        [ 6.40062189,  8.41902447,  4.88502502, ...,  1.60865331,
-        -6.21712542, -3.83007574]])}
->>>>>>> 84fdaf99
+        -6.21712542, -3.83007574]])}